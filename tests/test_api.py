--- conflicted
+++ resolved
@@ -208,35 +208,7 @@
         self.assertEqual(jan_data['opportunités'], 2)
         self.assertEqual(feb_data['opportunités'], 1)
 
-<<<<<<< HEAD
-=======
-    def test_04_health_check(self):
-        """Tests the /api/health endpoint."""
-        # Scenario 1: All services are up
-        # We need to mock the external services checks
-        with mock.patch('server.check_scraper_status', return_value='ok'), \
-             mock.patch('database.check_db_status', return_value='ok'):
-            response = self._api_get("/health")
-            self.assertEqual(response.status_code, 200)
-            data = response.json()
-            self.assertEqual(data, {'api': 'ok', 'database': 'ok', 'scraper': 'ok'})
-
-        # Scenario 2: Scraper is down
-        with mock.patch('server.check_scraper_status', return_value='error'), \
-             mock.patch('database.check_db_status', return_value='ok'):
-            response = self._api_get("/health")
-            self.assertEqual(response.status_code, 503)
-            data = response.json()
-            self.assertEqual(data, {'api': 'ok', 'database': 'ok', 'scraper': 'error'})
-
-        # Scenario 3: Database is down
-        with mock.patch('server.check_scraper_status', return_value='ok'), \
-             mock.patch('database.check_db_status', return_value='error'):
-            response = self._api_get("/health")
-            self.assertEqual(response.status_code, 503)
-            data = response.json()
-            self.assertEqual(data, {'api': 'ok', 'database': 'error', 'scraper': 'ok'})
->>>>>>> 007d162e
+
 
 if __name__ == '__main__':
     unittest.main()