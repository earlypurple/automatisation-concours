import http.server
import socketserver
import json
import os
import webbrowser
import threading
import queue
import time
import database as db
import random
import re
import requests
from tenacity import retry, stop_after_attempt, wait_exponential
from urllib.parse import urlparse
from dotenv import load_dotenv
from config_handler import config_handler
from logger import logger
from rate_limiter import rate_limiter, rate_limit_decorator
from intelligent_cache import api_cache, analytics_cache
from auto_backup import backup_manager
from secure_storage import encrypt_for_storage, decrypt_from_storage

load_dotenv()

<<<<<<< HEAD
=======
def check_scraper_status():
    """Vérifie si le service du scraper est en cours d'exécution."""
    try:
        with socket.socket(socket.AF_INET, socket.SOCK_STREAM) as s:
            s.settimeout(1)  # Définir un timeout pour éviter les longues attentes
            s.connect(('localhost', 3000))
        return "ok"
    except socket.error as e:
        logger.warning(f"La vérification de l'état du scraper a échoué : {e}")
        return "error"
>>>>>>> 007d162e

class APIServer:
    def __init__(self, host='localhost', port=8080, stats_provider=None):
        self.host = host
        self.port = port
        self.stats_provider = stats_provider
        self.server = None
        self.proxy_index = 0
        self.start_time = time.time()  # Pour le tracking de l'uptime

        # --- Config & Proxies ---
        self.config = config_handler.get_config()
        self.proxies = config_handler.get_proxies()
        # --------------------------

        # --- Participation Queue ---
        self.participation_queue = queue.Queue()
        self.stop_worker_event = threading.Event()
        self.worker_thread = None
        # --------------------------

    def get_proxy(self):
        # Refresh config and proxies in case they've been updated
        self.config = config_handler.get_config()
        self.proxies = config_handler.get_proxies()

        proxy_config = self.config.get('proxies', {})
        if not proxy_config.get("enabled") or not self.proxies:
            return None

        mode = proxy_config.get("rotation_mode", "random")

        if mode == "random":
            return random.choice(self.proxies)
        elif mode == "sequential":
            if not self.proxies:  # Extra check
                return None
            proxy = self.proxies[self.proxy_index]
            self.proxy_index = (self.proxy_index + 1) % len(self.proxies)
            return proxy
        return None

    @retry(
        stop=stop_after_attempt(3),
        wait=wait_exponential(multiplier=1, min=4, max=10),
        reraise=True
    )
    def _call_scraper(self, url, userData, config):
        logger.info(f"Tentative de participation à {url}...")
        payload = {
            'url': url,
            'userData': userData,
            'config': config
        }
        response = requests.post('http://localhost:3000/fill-form', json=payload, timeout=120)
        response.raise_for_status()
        return response.json()

    def _worker(self):
        logger.info("🤖 Le travailleur de participation est démarré.")
        while not self.stop_worker_event.is_set():
            try:
                job = self.participation_queue.get(timeout=1)

                opp_id = job['id']
                url = job['url']
                userData = job['userData']

                # Logique "Humaine"
                limits = self.config.get('limits', {})
                delay_min = limits.get('delay_seconds_min', 5)
                delay_max = limits.get('delay_seconds_max', 30)
                delay = random.uniform(delay_min, delay_max)

                db.update_opportunity_status(opp_id, 'processing', f"En attente pendant {delay:.1f}s...")
                time.sleep(delay)

                db.update_opportunity_status(opp_id, 'processing', 'Démarrage de la participation via Puppeteer.')

                try:
                    puppeteer_config = self.config.get('puppeteer', {})
                    selected_proxy = self.get_proxy()
                    if selected_proxy:
                        puppeteer_config['proxy'] = selected_proxy

                    result = self._call_scraper(url, userData, puppeteer_config)

                    if result.get('success'):
                        requires_confirmation = job.get('requires_email_confirmation', False)
                        if requires_confirmation:
                            domain = urlparse(url).netloc
                            db.set_confirmation_pending(opp_id, domain)
                        else:
                            db.update_opportunity_status(opp_id, 'success', result.get('message', 'Participation réussie.'))
                        db.add_participation_history(opp_id, 'participated', job['profile_id'])
                    else:
                        db.update_opportunity_status(opp_id, 'failed', result.get('error', 'Une erreur inconnue est survenue.'))
                        db.add_participation_history(opp_id, 'failed', job['profile_id'])

                except Exception as e:
                    logger.error(f"Erreur système inattendue: {e}")
                    db.update_opportunity_status(opp_id, 'failed', f"Erreur système inattendue: {e}")
                    db.add_participation_history(opp_id, 'failed', job['profile_id'])

                self.participation_queue.task_done()

            except queue.Empty:
                continue
        logger.info("🤖 Le travailleur de participation est arrêté.")

    def run(self):
        # Démarrer le worker
        self.worker_thread = threading.Thread(target=self._worker, daemon=True)
        self.worker_thread.start()

        def handler_factory(*args, **kwargs):
            return Handler(stats_provider=self.stats_provider, api_server=self, *args, **kwargs)

        socketserver.TCPServer.allow_reuse_address = True
        self.server = socketserver.TCPServer((self.host, self.port), handler_factory)

        threading.Timer(1, lambda: webbrowser.open(f'http://{self.host}:{self.port}')).start()

        logger.info(f"🌐 Serveur sur http://{self.host}:{self.port}")
        try:
            self.server.serve_forever()
        except KeyboardInterrupt:
            self.shutdown()

    def shutdown(self):
        logger.info("Arrêt du serveur...")
        self.stop_worker_event.set()
        if self.worker_thread:
            self.worker_thread.join()  # Attendre que le worker termine
        if self.server:
            self.server.shutdown()
            self.server.server_close()
            logger.info("Serveur arrêté.")


class Handler(http.server.SimpleHTTPRequestHandler):
    def __init__(self, *args, stats_provider=None, api_server=None, **kwargs):
        self.stats_provider = stats_provider
        self.api_server = api_server
        self.routes = {
            'GET': {
                r'/api/data$': self.handle_get_data,
                r'/api/profiles$': self.handle_get_profiles,
                r'/api/profiles/active$': self.handle_get_active_profile,
                r'/api/proxies$': self.handle_get_proxies,
                r'/api/config$': self.handle_get_config,
                r'/api/health$': self.handle_health_check,
            },
            'POST': {
                r'/api/profiles$': self.handle_create_profile,
                r'/api/proxies$': self.handle_add_proxy,
                r'/api/participate$': self.handle_participation,
                r'/api/profiles/\d+/activate$': self.handle_activate_profile,
                r'/api/config$': self.handle_save_config,
            },
            'PUT': {
                r'/api/profiles/\d+$': self.handle_update_profile,
            },
            'DELETE': {
                r'/api/profiles/\d+$': self.handle_delete_profile,
                r'/api/proxies$': self.handle_delete_proxy,
            }
        }
        super().__init__(*args, directory='static', **kwargs)

    def send_json_response(self, status_code, data):
        self.send_response(status_code)
        self.send_header('Content-type', 'application/json')
        encoded_data = json.dumps(data, ensure_ascii=False).encode('utf-8')
        self.send_header('Content-Length', str(len(encoded_data)))
        self.end_headers()
        self.wfile.write(encoded_data)

    def get_json_body(self):
        content_length = int(self.headers['Content-Length'])
        post_data = self.rfile.read(content_length)
        return json.loads(post_data)

    def do_GET(self):
        if self.path.startswith('/api/'):
            for pattern, handler in self.routes.get('GET', {}).items():
                if re.match(pattern, self.path):
                    return handler()
            return self.send_json_response(404, {'error': 'Not Found'})

        # Serve static files or the main index.html for the React app
        path = self.translate_path(self.path)
        if not os.path.exists(path):
            self.path = 'index.html'

        return http.server.SimpleHTTPRequestHandler.do_GET(self)

    def do_POST(self):
        if self.path.startswith('/api/'):
            for pattern, handler in self.routes.get('POST', {}).items():
                if re.match(pattern, self.path):
                    return handler()
            return self.send_json_response(404, {'error': 'Not Found'})
        return self.send_json_response(404, {'error': 'Not Found'})

    def do_PUT(self):
        if self.path.startswith('/api/'):
            for pattern, handler in self.routes.get('PUT', {}).items():
                if re.match(pattern, self.path):
                    return handler()
            return self.send_json_response(404, {'error': 'Not Found'})
        return self.send_json_response(404, {'error': 'Not Found'})

    def do_DELETE(self):
        if self.path.startswith('/api/'):
            for pattern, handler in self.routes.get('DELETE', {}).items():
                if re.match(pattern, self.path):
                    return handler()
            return self.send_json_response(404, {'error': 'Not Found'})
        return self.send_json_response(404, {'error': 'Not Found'})

    # --- Handlers ---
    def handle_get_data(self):
        # Rate limiting pour les données
        client_ip = self.client_address[0] if hasattr(self, 'client_address') else 'unknown'
        if not rate_limiter.is_allowed(client_ip, 'api'):
            return self.send_json_response(429, {
                'error': 'Rate limit exceeded',
                'message': 'Too many requests. Please try again later.',
                'retry_after': 60
            })
        
        # Essayer le cache d'abord
        cache_key = f"opportunities_data_{client_ip}"
        cached_data = api_cache.get(cache_key)
        if cached_data:
            cached_data['cached'] = True
            return self.send_json_response(200, cached_data)
        
        active_profile = db.get_active_profile()
        if not active_profile:
            return self.send_json_response(404, {'error': 'No active profile found'})
        
        opportunities = db.get_opportunities(active_profile['id'])
        stats = self.stats_provider() if self.stats_provider else {}
        
        response_data = {
            'opportunities': opportunities,
            'stats': stats,
            'profile': active_profile,
            'cached': False,
            'timestamp': time.time()
        }
        
        # Mettre en cache pour 5 minutes
        api_cache.set(cache_key, response_data, ttl=300)
        
        self.send_json_response(200, response_data)

    def handle_get_profiles(self):
        profiles = db.get_profiles()
        self.send_json_response(200, profiles)

    def handle_get_active_profile(self):
        profile = db.get_active_profile()
        self.send_json_response(200, profile)

    def handle_get_proxies(self):
        proxies = config_handler.get_proxies()
        self.send_json_response(200, proxies)

    def handle_get_config(self):
        config = config_handler.get_config()
        self.send_json_response(200, config)

    def handle_save_config(self):
        body = self.get_json_body()
        config_handler.save_config(body)
        self.send_json_response(200, {'message': 'Configuration saved successfully'})

    def handle_create_profile(self):
        body = self.get_json_body()
        profile_id = db.create_profile(body['name'], body.get('email'), body.get('userData'), body.get('settings'))
        self.send_json_response(201, {'id': profile_id, 'message': 'Profile created successfully'})

    def handle_activate_profile(self):
        profile_id = int(self.path.split('/')[-2])
        db.set_active_profile(profile_id)
        self.send_json_response(200, {'message': f'Profile {profile_id} activated'})

    def handle_add_proxy(self):
        body = self.get_json_body()
        proxy_url = body.get('proxy_url')
        if not proxy_url:
            return self.send_json_response(400, {'error': 'proxy_url is required'})
        if config_handler.add_proxy(proxy_url):
            self.send_json_response(201, {'message': 'Proxy added successfully'})
        else:
            self.send_json_response(409, {'error': 'Proxy already exists'})

    def handle_update_profile(self):
        profile_id = int(self.path.split('/')[-1])
        body = self.get_json_body()
        db.update_profile(profile_id, body.get('name'), body.get('email'), body.get('userData'), body.get('settings'))
        self.send_json_response(200, {'message': f'Profile {profile_id} updated'})

    def handle_delete_profile(self):
        profile_id = int(self.path.split('/')[-1])
        try:
            db.delete_profile(profile_id)
            self.send_json_response(200, {'message': f'Profile {profile_id} deleted'})
        except ValueError as e:
            self.send_json_response(400, {'error': str(e)})

    def handle_delete_proxy(self):
        body = self.get_json_body()
        proxy_url = body.get('proxy_url')
        if not proxy_url:
            return self.send_json_response(400, {'error': 'proxy_url is required'})
        if config_handler.delete_proxy(proxy_url):
            self.send_json_response(200, {'message': 'Proxy deleted successfully'})
        else:
            self.send_json_response(404, {'error': 'Proxy not found'})

    def handle_health_check(self):
        """Traite les demandes de bilan de santé."""
        db_status = db.check_db_status()
        scraper_status = check_scraper_status()

        status = {
            'api': 'ok',
            'database': db_status,
            'scraper': scraper_status
        }

        # Vérifier si tous les services sont "ok"
        all_ok = all(value == 'ok' for value in status.values())
        status_code = 200 if all_ok else 503

        self.send_json_response(status_code, status)

    def handle_participation(self):
        # Rate limiting strict pour les participations
        client_ip = self.client_address[0] if hasattr(self, 'client_address') else 'unknown'
        if not rate_limiter.is_allowed(client_ip, 'heavy'):
            return self.send_json_response(429, {
                'error': 'Participation rate limit exceeded',
                'message': 'Too many participation requests. Please wait before trying again.',
                'retry_after': 120
            })
        
        body = self.get_json_body()
        opp_id = body.get('id')

        active_profile = db.get_active_profile()
        if not active_profile:
            return self.send_json_response(400, {'error': 'No active profile to participate with.'})

        opportunity = db.get_opportunity_by_id(opp_id)
        if not opportunity:
            return self.send_json_response(404, {'error': 'Opportunity not found'})

        user_data = json.loads(active_profile['user_data'])
        site_key = opportunity.get('site')
        site_config = self.sites_config.get(site_key, {})
        requires_confirmation = site_config.get('requires_email_confirmation', False)

        job = {
            'id': opp_id,
            'url': opportunity['url'],
            'userData': user_data,
            'requires_email_confirmation': requires_confirmation,
            'profile_id': active_profile['id']
        }
        self.api_server.participation_queue.put(job)
        db.update_opportunity_status(opp_id, 'pending', 'Participation mise en file d\'attente.')
        
        # Log sécurisé
        logger.info(f"Participation queued for opportunity {opp_id} from {client_ip}")
        
        self.send_json_response(202, {'success': True, 'message': 'Participation en file d\'attente.'})

    # --- Nouveaux handlers pour les fonctionnalités avancées ---
    
    def handle_health(self):
        """Endpoint de santé du système avec métriques"""
        client_ip = self.client_address[0] if hasattr(self, 'client_address') else 'unknown'
        
        health_data = {
            'status': 'healthy',
            'timestamp': time.time(),
            'version': '4.0.0',
            'services': {
                'database': self._check_database_health(),
                'cache': self._check_cache_health(),
                'backup': self._check_backup_health(),
                'rate_limiter': self._check_rate_limiter_health()
            },
            'system': {
                'uptime': time.time() - self.start_time if hasattr(self, 'start_time') else 0,
                'queue_size': self.participation_queue.qsize(),
                'active_profile': db.get_active_profile() is not None
            }
        }
        
        # Déterminer le statut global
        all_services_ok = all(service['status'] == 'ok' for service in health_data['services'].values())
        if not all_services_ok:
            health_data['status'] = 'degraded'
        
        status_code = 200 if health_data['status'] == 'healthy' else 503
        self.send_json_response(status_code, health_data)

    def handle_cache_stats(self):
        """Statistiques du cache"""
        cache_stats = {
            'api_cache': api_cache.get_stats(),
            'analytics_cache': analytics_cache.get_stats(),
            'total_memory_mb': (api_cache.get_stats()['memory_usage_mb'] + 
                              analytics_cache.get_stats()['memory_usage_mb'])
        }
        self.send_json_response(200, cache_stats)

    def handle_backup_stats(self):
        """Statistiques des sauvegardes"""
        backup_stats = backup_manager.get_backup_stats()
        self.send_json_response(200, backup_stats)

    def handle_create_backup(self):
        """Crée une sauvegarde manuelle"""
        try:
            body = self.get_json_body()
            description = body.get('description', 'Sauvegarde manuelle via API')
            
            backup_path = backup_manager.create_backup('manual', description)
            if backup_path:
                self.send_json_response(201, {
                    'success': True,
                    'message': 'Sauvegarde créée avec succès',
                    'backup_path': backup_path
                })
            else:
                self.send_json_response(500, {'error': 'Échec de la création de la sauvegarde'})
        except Exception as e:
            logger.error(f"Backup creation error: {e}")
            self.send_json_response(500, {'error': 'Erreur interne du serveur'})

    def handle_clear_cache(self):
        """Nettoie le cache"""
        try:
            body = self.get_json_body()
            cache_type = body.get('type', 'all')
            
            if cache_type == 'all' or cache_type == 'api':
                api_cache.clear()
            if cache_type == 'all' or cache_type == 'analytics':
                analytics_cache.clear()
            
            self.send_json_response(200, {
                'success': True,
                'message': f'Cache {cache_type} nettoyé avec succès'
            })
        except Exception as e:
            logger.error(f"Cache clear error: {e}")
            self.send_json_response(500, {'error': 'Erreur interne du serveur'})

    # --- Méthodes utilitaires pour le health check ---
    
    def _check_database_health(self):
        try:
            profiles = db.get_profiles()
            return {
                'status': 'ok',
                'profiles_count': len(profiles),
                'has_active_profile': db.get_active_profile() is not None
            }
        except Exception as e:
            return {'status': 'error', 'error': str(e)}

    def _check_cache_health(self):
        try:
            api_stats = api_cache.get_stats()
            return {
                'status': 'ok',
                'hit_rate': api_stats['hit_rate_percent'],
                'memory_usage_mb': api_stats['memory_usage_mb']
            }
        except Exception as e:
            return {'status': 'error', 'error': str(e)}

    def _check_backup_health(self):
        try:
            backup_stats = backup_manager.get_backup_stats()
            return {
                'status': 'ok',
                'total_backups': backup_stats['total_backups'],
                'auto_enabled': backup_stats['auto_backup_enabled']
            }
        except Exception as e:
            return {'status': 'error', 'error': str(e)}

    def _check_rate_limiter_health(self):
        try:
            # Test basique du rate limiter
            test_result = rate_limiter.is_allowed('health_check', 'api')
            return {
                'status': 'ok',
                'test_passed': test_result
            }
        except Exception as e:
            return {'status': 'error', 'error': str(e)}


if __name__ == "__main__":
    # You can customize the stats_provider if needed
    def simple_stats():
        return {"some_stat": 1}

    server = APIServer(stats_provider=simple_stats)
    server.run()<|MERGE_RESOLUTION|>--- conflicted
+++ resolved
@@ -22,19 +22,8 @@
 
 load_dotenv()
 
-<<<<<<< HEAD
-=======
-def check_scraper_status():
-    """Vérifie si le service du scraper est en cours d'exécution."""
-    try:
-        with socket.socket(socket.AF_INET, socket.SOCK_STREAM) as s:
-            s.settimeout(1)  # Définir un timeout pour éviter les longues attentes
-            s.connect(('localhost', 3000))
-        return "ok"
-    except socket.error as e:
-        logger.warning(f"La vérification de l'état du scraper a échoué : {e}")
-        return "error"
->>>>>>> 007d162e
+
+
 
 class APIServer:
     def __init__(self, host='localhost', port=8080, stats_provider=None):
