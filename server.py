--- conflicted
+++ resolved
@@ -159,37 +159,7 @@
     def __init__(self, *args, stats_provider=None, api_server=None, **kwargs):
         self.stats_provider = stats_provider
         self.api_server = api_server
-<<<<<<< HEAD
-        try:
-            with open('sites_config.json', 'r', encoding='utf-8') as f:
-                self.sites_config = json.load(f)
-        except (FileNotFoundError, json.JSONDecodeError):
-            self.sites_config = {}
-
-        self.routes = {
-            'GET': {
-                r'/api/data$': self.handle_get_data,
-                r'/api/profiles$': self.handle_get_profiles,
-                r'/api/profiles/active$': self.handle_get_active_profile,
-                r'/api/proxies$': self.handle_get_proxies,
-            },
-            'POST': {
-                r'/api/participate$': self.handle_participation,
-                r'/api/profiles$': self.handle_create_profile,
-                r'/api/profiles/\d+/activate$': self.handle_activate_profile,
-                r'/api/proxies$': self.handle_add_proxy,
-            },
-            'PUT': {
-                r'/api/profiles/\d+$': self.handle_update_profile,
-            },
-            'DELETE': {
-                r'/api/profiles/\d+$': self.handle_delete_profile,
-                r'/api/proxies$': self.handle_delete_proxy,
-            }
-        }
-=======
-        self.sites_config = config_handler.get_sites_config()
->>>>>>> 1e39b1ea
+
         super().__init__(*args, **kwargs)
 
     def send_json_response(self, status_code, data):
