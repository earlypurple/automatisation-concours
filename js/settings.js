--- conflicted
+++ resolved
@@ -2,11 +2,7 @@
     constructor() {
         this.profiles = [];
         this.proxies = [];
-<<<<<<< HEAD
-        this.config = {};
-=======
->>>>>>> bea28f78
-        this.init();
+
     }
 
     async init() {
@@ -35,23 +31,8 @@
         this.addProxyBtn = document.getElementById('add-proxy-btn');
         this.proxyList = document.getElementById('proxy-list');
 
-<<<<<<< HEAD
-        // General settings elements
-        this.saveGeneralBtn = document.getElementById('save-btn');
-        this.desktopNotifications = document.getElementById('desktopNotifications');
-        this.browserNotifications = document.getElementById('browserNotifications');
-        this.minPriority = document.getElementById('minPriority');
-        this.scrapingInterval = document.getElementById('scrapingInterval');
-        this.autoParticipationEnabled = document.getElementById('autoParticipationEnabled');
-        this.maxPerDay = document.getElementById('maxPerDay');
-
-        // Telegram elements
-        this.telegramEnabled = document.getElementById('telegramEnabled');
-        this.telegramBotToken = document.getElementById('telegramBotToken');
-        this.telegramChatId = document.getElementById('telegramChatId');
-
-=======
->>>>>>> bea28f78
+
+     
         this.toast = document.getElementById('toast');
     }
 
@@ -259,73 +240,7 @@
         }
     }
 
-<<<<<<< HEAD
-    // --- General Settings Methods ---
-
-    async loadGeneralSettings() {
-        try {
-            const response = await fetch('/api/config');
-            this.config = await response.json();
-            this.populateGeneralSettings();
-        } catch (error) {
-            this.showToast('Erreur de chargement de la configuration générale.', 'error');
-        }
-    }
-
-    populateGeneralSettings() {
-        const notifications = this.config.notifications || {};
-        const scraping = this.config.scraping || {};
-        const autoPart = this.config.auto__participation || {};
-        const telegram = notifications.telegram || {};
-
-        this.desktopNotifications.checked = notifications.desktop;
-        this.browserNotifications.checked = notifications.browser;
-        this.minPriority.value = notifications.min_priority;
-
-        this.telegramEnabled.checked = telegram.enabled;
-        this.telegramBotToken.value = telegram.bot_token;
-        this.telegramChatId.value = telegram.chat_id;
-
-        this.scrapingInterval.value = scraping.interval_minutes;
-        this.autoParticipationEnabled.checked = autoPart.enabled;
-        this.maxPerDay.value = autoPart.max_per_day;
-    }
-
-    async saveGeneralSettings() {
-        // Update the config object from the form fields
-        this.config.notifications.desktop = this.desktopNotifications.checked;
-        this.config.notifications.browser = this.browserNotifications.checked;
-        this.config.notifications.min_priority = parseInt(this.minPriority.value, 10);
-
-        this.config.notifications.telegram.enabled = this.telegramEnabled.checked;
-        this.config.notifications.telegram.bot_token = this.telegramBotToken.value;
-        this.config.notifications.telegram.chat_id = this.telegramChatId.value;
-
-        this.config.scraping.interval_minutes = parseInt(this.scrapingInterval.value, 10);
-        this.config.auto__participation.enabled = this.autoParticipationEnabled.checked;
-        this.config.auto__participation.max_per_day = parseInt(this.maxPerDay.value, 10);
-
-        try {
-            const response = await fetch('/api/config', {
-                method: 'POST',
-                headers: { 'Content-Type': 'application/json' },
-                body: JSON.stringify(this.config)
-            });
-
-            if (response.ok) {
-                this.showToast('Paramètres généraux enregistrés!', 'success');
-            } else {
-                const result = await response.json();
-                throw new Error(result.error || 'Erreur inconnue');
-            }
-        } catch (error) {
-            this.showToast(`Erreur: ${error.message}`, 'error');
-        }
-    }
-
-
-=======
->>>>>>> bea28f78
+<
     showToast(message, type = 'success') {
         this.toast.textContent = message;
         this.toast.className = `toast show ${type}`;
